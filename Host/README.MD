<<<<<<< HEAD
# Contents
This folder contains 
- A sample CFU driver and 
- Examples of adopting the driver to enable firmware update scenarios using the componentized and monolothic packaging techniques.
=======
<<<<<<< HEAD
=======
>>>>>>> 6391bf23

>>>>>>> master
# CFU Driver Sample

The CFU driver sample sends firmware image file(s) to a device in need of an update. Before sending the firmware image, the driver sends several commands to the device with firmware offers. Only if the device accepts, the driver sends the firmware payload. The communication between the driver and the device is in accordance with the [CFU protocol](https://github.com/Microsoft/CFU/tree/master/Documentation/CFU-Protocol), an open source specification (included with CFU) based on the HID protocol.

The CFU driver sample is implemented using the [User-Mode Driver Framework](https://docs.microsoft.com/en-us/windows-hardware/drivers/wdf/overview-of-the-umdf) 2.0 model and based on the the [Microsoft Devices Driver Module Framework (DMF)](https://blogs.windows.com/buildingapps/2018/08/15/introducing-driver-module-framework/).
As a firmware developer, you can customize the driver for the purposes of adopting the CFU model to enable firmware updates for your component(s). For more information, see [Customizing the Component Firmware Update Driver](https://github.com/Microsoft/CFU/blob/master/Documentation/CFU-Driver/cfu-driver.md).

# Packaging Examples

Consider these example devices in need of firmware updates, a laptop and dock device. The laptop has a primary component - the MCU, and two sub-components FPGA and TCPM. The dock device with a primary component - the MCU and another sub-component for audio.

The sample can be deployed using one of two approaches:

- The componentized packages approach

    The base package contains the driver binary and the driver INF that is common for all your devices. The extension package contains the firmware image files and an INF that describes those firmware files for a device. Base package and extensions packages are serviced independently.

    [LaptopExample](https://github.com/Microsoft/CFU/tree/master/Host/ComponentizedPackageExample/LaptopMCUFWUpdate)<br>
    [DockExample](https://github.com/Microsoft/CFU/tree/master/Host/ComponentizedPackageExample/DockFWUpdate)<br>

- The monolithic package approach

    There is a single package for the driver and CFU capable device(s). The package includes: INF, the CFU driver binary, and firmware files for the device(s).

    [LaptopExample](https://github.com/Microsoft/CFU/tree/master/Host/MonolithicPackageExample/LaptopMCUFWUpdate)<br>
    [DockExample](https://github.com/Microsoft/CFU/tree/master/Host/MonolithicPackageExample/DockFWUpdate)<br>

## Build the sample

First, install Visual Studio and Windows Driver Kit (WDK) following the steps [here](https://docs.microsoft.com/en-us/windows-hardware/drivers/download-the-wdk).

Then, run the following git commands to get the Driver Module Framework (DMF) submodule required to build the samples.
#### "git submodule init"
#### "git submodule update"

You can change the default configuration to build for your version of the operating system. To select a configuration and build a driver:

1. Choose your deployment approach.
  
   For componentized, open the project using these solutions:

    - ComponentizedPackageExample\DockFWUpdate\DockFirmwareUpdateWithExtension.sln
    - ComponentizedPackageExample\LaptopMCUFWUpdate\LaptopMCUFirmwareUpdateWithExtension.sln

   For monolithic, open the project using these solutions:
    - MonolithicPackageExample\DockFWUpdate\DockFirmwareUpdate.sln
    - MonolithicPackageExample\LaptopMCUFWUpdate\LaptopMCUFirmwareUpdate.sln

3. From the **Configuration Manager**, select the **Active Solution Configuration** (for example, **Debug**) and the Active Solution Platform (for example, **x86**) that correspond to the type of build you are interested in.
4. Each driver project in this iterative sample creates a binary ComponentFirmwareUpdateDriver.dll. 
5. From the Build menu, click **Build** Solution (Ctrl+Shift+B).

## See Also
<<<<<<< HEAD
[Customizing the Component Firmware Update Driver](https://github.com/Microsoft/CFU/blob/master/Documentation/CFU-Driver/cfu-driver.md)
=======
[Customizing the Component Firmware Update Driver](https://github.com/Microsoft/CFU/blob/master/Documentation/CFU-Driver/cfu-driver.md)

>>>>>>> master<|MERGE_RESOLUTION|>--- conflicted
+++ resolved
@@ -1,14 +1,9 @@
-<<<<<<< HEAD
+
 # Contents
 This folder contains 
 - A sample CFU driver and 
 - Examples of adopting the driver to enable firmware update scenarios using the componentized and monolothic packaging techniques.
-=======
-<<<<<<< HEAD
-=======
->>>>>>> 6391bf23
 
->>>>>>> master
 # CFU Driver Sample
 
 The CFU driver sample sends firmware image file(s) to a device in need of an update. Before sending the firmware image, the driver sends several commands to the device with firmware offers. Only if the device accepts, the driver sends the firmware payload. The communication between the driver and the device is in accordance with the [CFU protocol](https://github.com/Microsoft/CFU/tree/master/Documentation/CFU-Protocol), an open source specification (included with CFU) based on the HID protocol.
@@ -62,9 +57,4 @@
 5. From the Build menu, click **Build** Solution (Ctrl+Shift+B).
 
 ## See Also
-<<<<<<< HEAD
-[Customizing the Component Firmware Update Driver](https://github.com/Microsoft/CFU/blob/master/Documentation/CFU-Driver/cfu-driver.md)
-=======
-[Customizing the Component Firmware Update Driver](https://github.com/Microsoft/CFU/blob/master/Documentation/CFU-Driver/cfu-driver.md)
-
->>>>>>> master+[Customizing the Component Firmware Update Driver](https://github.com/Microsoft/CFU/blob/master/Documentation/CFU-Driver/cfu-driver.md)